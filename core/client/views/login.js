/*global window, document, Ghost, $, _, Backbone, JST */
(function () {
    "use strict";


    Ghost.SimpleFormView = Ghost.View.extend({
        initialize: function () {
            this.render();
            $(window).trigger('resize');
        },

        afterRender: function () {
            var self = this;

            $(window).on('resize', self.centerOnResize);

            $(window).one('centered', self.fadeInAndFocus);
        },

        fadeInAndFocus: function () {
            $(".js-login-container").fadeIn(750, function () {
                $("[name='email']").focus();
            });
        },

        centerOnResize: _.debounce(function (e) {
            $(".js-login-container").center();
        }, 100),

        remove: function () {
            var self = this;
            $(window).off('resize', self.centerOnResize);
            $(window).off('centered', self.fadeInAndFocus);
        }
    });

    Ghost.Views.Login = Ghost.SimpleFormView.extend({

        templateName: "login",

        events: {
            'submit #login': 'submitHandler'
        },

        submitHandler: function (event) {
            event.preventDefault();
            var email = this.$el.find('.email').val(),
                password = this.$el.find('.password').val(),
<<<<<<< HEAD
                self = this;
=======
                redirect = this.getUrlVariables().r;
>>>>>>> 4e1aa211

            $.ajax({
                url: '/ghost/login/',
                type: 'POST',
                data: {
                    email: email,
                    password: password,
                    redirect: redirect
                },
                success: function (msg) {
                    window.location.href = msg.redirect;
                },
                error: function (obj, string, status) {
                    Ghost.notifications.addItem({
                        type: 'error',
                        message: self.getRequestErrorMessage(obj),
                        status: 'passive'
                    });
                }
            });
        }
    });

    Ghost.Views.Signup = Ghost.SimpleFormView.extend({

        templateName: "signup",

        events: {
            'submit #register': 'submitHandler'
        },

        submitHandler: function (event) {
            event.preventDefault();
            var email = this.$el.find('.email').val(),
                password = this.$el.find('.password').val(),
                self = this;

            $.ajax({
                url: '/ghost/signup/',
                type: 'POST',
                data: {
                    email: email,
                    password: password
                },
                success: function (msg) {
                    window.location.href = msg.redirect;
                },
                error: function (obj, string, status) {
                    Ghost.notifications.addItem({
                        type: 'error',
                        message: self.getRequestErrorMessage(obj),
                        status: 'passive'
                    });
                }
            });
        }
    });
}());<|MERGE_RESOLUTION|>--- conflicted
+++ resolved
@@ -46,11 +46,8 @@
             event.preventDefault();
             var email = this.$el.find('.email').val(),
                 password = this.$el.find('.password').val(),
-<<<<<<< HEAD
+                redirect = this.getUrlVariables().r,
                 self = this;
-=======
-                redirect = this.getUrlVariables().r;
->>>>>>> 4e1aa211
 
             $.ajax({
                 url: '/ghost/login/',
