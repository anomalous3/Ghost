{{!< default}}
<div class="wrapper">
    <aside class="settings-sidebar" role="complementary">
        <header>
            <h1 class="title">Settings</h1>
        </header>
        <nav class="settings-menu">
            <ul>
                <li class="general"><a href="#general">General</a></li>
                <li class="publishing"><a href="#content">Content</a></li>
                <li class="users"><a href="#users">Users</a></li>
                <li class="appearance"><a href="#appearance">Appearance</a></li>
                <li class="services"><a href="#">Connected Services</a></li>
                <li class="plugins"><a href="#">Plugins</a></li>
            </ul>
        </nav>
    </aside>
<<<<<<< HEAD
    <section id="general" class="settings-content">
        <header>
            <h2 class="title">General</h2>
            <section class="page-actions">
                <button class="button-save">Save</button>
            </section>
        </header>
        <section class="content">
            {{#with settings}}
            <form id="settings-general">
                <fieldset>
                    <label>
                        <b>Blog Title</b>
                        <input id="blog-title" type="text" value="{{title}}" />
                        <p>How your blog name appears on the site</p>
                    </label>

                    <label>
                        <b>Blog Logo</b>
                        <img src="/core/admin/assets/img/logo.png" alt="logo" height="38" width="381"/>
                        <p>Display a logo on your site in place of blog title</p>
                    </label>

                    <label>
                        <b>Blog Icon</b>
                        <img src="/core/admin/assets/img/test-icon.png" alt="logo" height="38" width="38"/>
                        <p>The icon for your blog, used in your browser tab and elsewhere</p>
                    </label>

                    <label>
                        <b>Email Address</b>
                        <input id="email-address" type="text" value="john@tryghost.org" />
                        <p>Address to use for <a href="#">admin notifications</a></p>
                        <label class="checkbox">
                            <input type="checkbox" value="1" /> Show my email address on my public profile
=======
    <div class="settings-container">
        <section id="general" class="settings-content active">
            <header>
                <h2 class="title">General</h2>
                <section class="page-actions">
                    <button class="button-save">Save</button>
                </section>
            </header>
            <section class="content">
                {{#with settings}}
                <form id="settings-general">
                    <fieldset>
                        <label>
                            <b>Blog Title</b>
                            <input id="blog-title" type="text" value="{{title}}" />
                            <p>How your blog name appears on the site</p>
>>>>>>> b3775feb
                        </label>

                        <label>
                            <b>Blog Logo</b>
                            <img src="/core/admin/assets/img/logo.png" alt="logo" height="38" width="381"/>
                            <p>Display a logo on your site in place of blog title</p>
                        </label>

                        <label>
                            <b>Blog Icon</b>
                            <img src="/core/admin/assets/img/test-icon.png" alt="logo" height="38" width="38"/>
                            <p>The icon for your blog, used in your browser tab and elsewhere</p>
                        </label>

                        <label>
                            <b>Email Address</b>
                            <input id="email-address" type="text" value="{{email}}" />
                            <p>Address to use for <a href="#">admin notifications</a></p>
                            <label class="checkbox">
                                <input type="checkbox" value="1" /> Show my email address on my public profile
                            </label>
                        </label>

                        <label>
                            <b>URL Structure</b>
                            <select id="url-structure" name="general[urlstructure]">
                                <option value="post-name">Simple Post Name</option>
                                <option value="date-based">Date Based</option>
                                <option value="number based">Number Based</option>
                                <option value="custom">Custom...</option>
                            </select>
                        </label>

                    </fieldset>

                    <hr />

                    <fieldset>

                        <label>
                            <b>Time Zone</b>
                            <select id="url-structure" name="general[timezone]">
                                <option value="1">Vienna (UTC+1)</option>
                            </select>
                        </label>

                    </fieldset>

                {{/with}}
                </form>
            </section>
        </section>
        <section id="content" class="settings-content">
            <header>
                <h2 class="title">Content</h2>
                <section class="page-actions">
                    <button class="button-save">Save</button>
                </section>
            </header>
            <section class="content">
                <form id="settings-general">
                    <fieldset>
                        <label>
                            <b>Typography</b>
                            <select id="url-structure" name="general[urlstructure]">
                                <option value="post-name">Lato (Light)</option>
                            </select>
                            <p>Sexy sans-serif font that will make your toes tickle.</p>
                            <label class="checkbox">
                                <input type="checkbox" value="1" /> Load fonts directly from Google
                            </label>
                        </label>

                        <label>
                            <b>Post Options</b>
                            <label class="checkbox">
                                <input type="checkbox" value="1" /> Display Post Meta
                                <p>Post Author / Date / Views</p>
                            </label>
                            <label class="checkbox">
                                <input type="checkbox" value="1" /> Show Author Box After Post
                            </label>
                            <label class="checkbox">
                                <input type="checkbox" value="1" /> Enable Comments
                            </label>
                        </label>

                    </fieldset>

                    <hr />

                    <fieldset>

                        <label>
                            <b>SEO Title Pattern</b>
                            <input id="seo-title" type="text" value="[Post Name] - [Site Title]" />
                            <p>The pattern used to display your title tags</p>
                        </label>

                        <label>
                            <b>SEO Description Pattern</b>
                            <input id="seo-description" type="text" value="Auto" />
                            <p>The pattern used to display your meta descriptions</p>
                        </label>

                        <label>
                            <b>Google+</b>
                            <label class="checkbox">
                                <input type="checkbox" value="1" /> Connect to author profile on Google
                            </label>
                        </label>

                        <label>
                            <b>Home Page Description</b>
                            <textarea></textarea>
                            <p>Display a logo on your site in place of blog title</p>
                        </label>

                    </fieldset>

                </form>
            </section>
        </section>
        <section id="users" class="settings-content">
            <header>
                <h2 class="title">Users</h2>
                <section class="page-actions">
                    <button class="button-add">Add User</button>
                </section>
            </header>
            <section class="content">
                <h6 class="sub">Invited Users</h6>
                <ul class="users">
                    <li class="clearfix">
                        <div class="user_image"></div>
                        <div class="user_info">
                            <span class="name">Some Name</span>
                            <span class="timestamp">Invitation Sent: 7 hours ago</span>
                        </div>
                    </li>
                </ul>
                <h6 class="sub">Active Users</h6>
                <ul class="users">
                    <li class="clearfix">
                        <div class="user_image">
                            <img src="/core/admin/assets/img/user.jpg" alt="user"/>
                        </div>
                        <div class="user_info">
                            <span class="name">Some Name</span>
                            <span class="timestamp">Last Seen: 7 hours ago</span>
                        </div>
                        <label class="admin">Admin</label>
                    </li>
                    <li class="clearfix">
                        <div class="user_image">
                            <img src="/core/admin/assets/img/user.jpg" alt="user"/>
                        </div>
                        <div class="user_info">
                            <span class="name">Some Name</span>
                            <span class="timestamp">Last Seen: 2 days ago</span>
                        </div>
                        <label class="editor">Editor</label>
                    </li>
                </ul>
            </section>
        </section>
        <section id="appearance" class="settings-content">
            <header>
                <h2 class="title">Appearance</h2>
            </header>
            <section class="content">
                <h6 class="sub">Raw json be here</h6>
                <p>Active theme: {{json settings.activeTheme}}</p>
                <p>Available themes: {{json availableThemes}}</p>
                <p>Available plugins: {{json availablePlugins}}</p>
            </section>
        </section>
    </div>
</div><|MERGE_RESOLUTION|>--- conflicted
+++ resolved
@@ -15,7 +15,6 @@
             </ul>
         </nav>
     </aside>
-<<<<<<< HEAD
     <section id="general" class="settings-content">
         <header>
             <h2 class="title">General</h2>
@@ -32,44 +31,6 @@
                         <input id="blog-title" type="text" value="{{title}}" />
                         <p>How your blog name appears on the site</p>
                     </label>
-
-                    <label>
-                        <b>Blog Logo</b>
-                        <img src="/core/admin/assets/img/logo.png" alt="logo" height="38" width="381"/>
-                        <p>Display a logo on your site in place of blog title</p>
-                    </label>
-
-                    <label>
-                        <b>Blog Icon</b>
-                        <img src="/core/admin/assets/img/test-icon.png" alt="logo" height="38" width="38"/>
-                        <p>The icon for your blog, used in your browser tab and elsewhere</p>
-                    </label>
-
-                    <label>
-                        <b>Email Address</b>
-                        <input id="email-address" type="text" value="john@tryghost.org" />
-                        <p>Address to use for <a href="#">admin notifications</a></p>
-                        <label class="checkbox">
-                            <input type="checkbox" value="1" /> Show my email address on my public profile
-=======
-    <div class="settings-container">
-        <section id="general" class="settings-content active">
-            <header>
-                <h2 class="title">General</h2>
-                <section class="page-actions">
-                    <button class="button-save">Save</button>
-                </section>
-            </header>
-            <section class="content">
-                {{#with settings}}
-                <form id="settings-general">
-                    <fieldset>
-                        <label>
-                            <b>Blog Title</b>
-                            <input id="blog-title" type="text" value="{{title}}" />
-                            <p>How your blog name appears on the site</p>
->>>>>>> b3775feb
-                        </label>
 
                         <label>
                             <b>Blog Logo</b>
