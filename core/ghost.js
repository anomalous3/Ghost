--- conflicted
+++ resolved
@@ -12,16 +12,8 @@
         hbs = require('express-hbs'),
         _ = require('underscore'),
         Polyglot = require('node-polyglot'),
-<<<<<<< HEAD
         models = require('./shared/models'),
-=======
-
-        JsonDataProvider = require('./shared/models/dataProvider.json'),
-        jsonDataProvider = new JsonDataProvider(),
-        BookshelfDataProvider = require('./shared/models/dataProvider.bookshelf'),
-        bookshelfDataProvider = new BookshelfDataProvider(),
         ExampleFilter = require('../content/plugins/exampleFilters'),
->>>>>>> 2fc0a6a0
         Ghost,
 
         instance,
@@ -48,11 +40,7 @@
      */
     Ghost = function () {
         var app,
-<<<<<<< HEAD
-=======
-            globals,
             plugin,
->>>>>>> 2fc0a6a0
             polyglot;
 
         if (!instance) {
