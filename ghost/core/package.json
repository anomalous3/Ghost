{
  "name": "ghost",
  "version": "5.75.3",
  "description": "The professional publishing platform",
  "author": "Ghost Foundation",
  "homepage": "https://ghost.org",
  "keywords": [
    "ghost",
    "blog",
    "cms",
    "headless",
    "content",
    "markdown"
  ],
  "repository": {
    "type": "git",
    "url": "git://github.com/TryGhost/Ghost.git"
  },
  "bugs": "https://github.com/TryGhost/Ghost/issues",
  "contributors": "https://github.com/TryGhost/Ghost/graphs/contributors",
  "license": "MIT",
  "scripts": {
    "archive": "npm pack",
    "dev": "node --watch index.js",
    "build": "postcss core/frontend/public/ghost.css --no-map --use cssnano -o core/frontend/public/ghost.min.css",
    "test": "yarn test:unit",
    "test:base": "mocha --reporter dot --require=./test/utils/overrides.js --exit --trace-warnings --recursive --extension=test.js",
    "test:single": "yarn test:base --timeout=60000",
    "test:all": "yarn test:unit && yarn test:integration && yarn test:e2e && yarn lint",
    "test:debug": "DEBUG=ghost:test* yarn test",
    "test:unit": "c8 yarn test:unit:base",
    "test:unit:base": "yarn test:base './test/unit' --timeout=2000",
    "test:integration": "yarn test:base './test/integration' --timeout=10000",
    "test:e2e": "yarn test:base ./test/e2e-* --timeout=15000",
    "test:regression": "yarn test:base './test/regression' --timeout=60000",
    "test:browser": "NODE_ENV=testing-browser playwright test",
    "test:browser:admin": "NODE_ENV=testing-browser  playwright test test/e2e-browser --project=admin",
    "test:browser:portal": "NODE_ENV=testing-browser playwright test test/e2e-browser --project=portal",
    "test:browser:setup": "npx playwright install",
    "test:ci:e2e": "c8 -c ./.c8rc.e2e.json -o coverage-e2e yarn test:e2e -b --retries=2 --reporter=./test/utils/mocha-retry-reporter.js",
    "test:ci:regression": "yarn test:regression -b --retries=2 --reporter=./test/utils/mocha-retry-reporter.js",
    "test:ci:integration": "c8 -c ./.c8rc.e2e.json -o coverage-integration --lines 57 --functions 47 --branches 77 --statements 57 yarn test:integration -b --retries=2 --reporter=./test/utils/mocha-retry-reporter.js",
    "test:unit:slow": "yarn test:unit --reporter=mocha-slow-test-reporter",
    "test:int:slow": "yarn test:integration --reporter=mocha-slow-test-reporter",
    "test:e2e:slow": "yarn test:e2e --reporter=mocha-slow-test-reporter",
    "test:reg:slow": "mocha --reporter dot --require=./test/utils/overrides.js --exit --trace-warnings --recursive --extension=test.js  './test/regression' --timeout=60000 --reporter=mocha-slow-test-reporter",
    "lint:server": "eslint --ignore-path .eslintignore 'core/server/**/*.js' 'core/*.js' '*.js' --cache",
    "lint:shared": "eslint --ignore-path .eslintignore 'core/shared/**/*.js' --cache",
    "lint:frontend": "eslint --ignore-path .eslintignore 'core/frontend/**/*.js' --cache",
    "lint:test": "eslint -c test/.eslintrc.js --ignore-path test/.eslintignore 'test/**/*.js' --cache",
    "lint:code": "yarn lint:server && yarn lint:shared && yarn lint:frontend",
    "lint": "yarn lint:server && yarn lint:shared && yarn lint:frontend && yarn lint:test",
    "prepack": "node monobundle.js"
  },
  "engines": {
    "node": "^18.12.1",
    "cli": "^1.25.0"
  },
  "dependencies": {
    "@extractus/oembed-extractor": "3.2.1",
    "@sentry/node": "7.86.0",
    "@tryghost/adapter-base-cache": "0.1.10",
    "@tryghost/adapter-cache-redis": "0.0.0",
    "@tryghost/adapter-manager": "0.0.0",
    "@tryghost/admin-api-schema": "4.5.3",
    "@tryghost/announcement-bar-settings": "0.0.0",
    "@tryghost/api-framework": "0.0.0",
    "@tryghost/api-version-compatibility-service": "0.0.0",
    "@tryghost/audience-feedback": "0.0.0",
    "@tryghost/bookshelf-plugins": "0.6.12",
    "@tryghost/bootstrap-socket": "0.0.0",
    "@tryghost/collections": "0.0.0",
    "@tryghost/color-utils": "0.2.0",
    "@tryghost/config-url-helpers": "1.0.10",
    "@tryghost/constants": "0.0.0",
    "@tryghost/custom-theme-settings-service": "0.0.0",
    "@tryghost/data-generator": "0.0.0",
    "@tryghost/database-info": "0.3.20",
    "@tryghost/debug": "0.1.26",
    "@tryghost/domain-events": "0.0.0",
    "@tryghost/donations": "0.0.0",
    "@tryghost/dynamic-routing-events": "0.0.0",
    "@tryghost/email-analytics-provider-mailgun": "0.0.0",
    "@tryghost/email-analytics-service": "0.0.0",
    "@tryghost/email-content-generator": "0.0.0",
    "@tryghost/email-mock-receiver": "0.3.2",
    "@tryghost/email-service": "0.0.0",
    "@tryghost/email-suppression-list": "0.0.0",
    "@tryghost/errors": "1.2.26",
    "@tryghost/event-aware-cache-wrapper": "0.0.0",
    "@tryghost/express-dynamic-redirects": "0.0.0",
    "@tryghost/external-media-inliner": "0.0.0",
    "@tryghost/helpers": "1.1.88",
    "@tryghost/html-to-plaintext": "0.0.0",
    "@tryghost/http-cache-utils": "0.1.11",
    "@tryghost/i18n": "0.0.0",
    "@tryghost/image-transform": "1.2.11",
    "@tryghost/importer-handler-content-files": "0.0.0",
    "@tryghost/importer-revue": "0.0.0",
    "@tryghost/job-manager": "0.0.0",
    "@tryghost/kg-card-factory": "5.0.0",
    "@tryghost/kg-converters": "0.0.22",
    "@tryghost/kg-default-atoms": "5.0.0",
    "@tryghost/kg-default-cards": "10.0.1",
    "@tryghost/kg-default-nodes": "1.0.4",
    "@tryghost/kg-html-to-lexical": "1.0.5",
    "@tryghost/kg-lexical-html-renderer": "1.0.4",
    "@tryghost/kg-mobiledoc-html-renderer": "7.0.0",
    "@tryghost/limit-service": "1.2.12",
    "@tryghost/link-redirects": "0.0.0",
    "@tryghost/link-replacer": "0.0.0",
    "@tryghost/link-tracking": "0.0.0",
    "@tryghost/logging": "2.4.8",
    "@tryghost/magic-link": "0.0.0",
    "@tryghost/mail-events": "0.0.0",
    "@tryghost/mailgun-client": "0.0.0",
    "@tryghost/member-attribution": "0.0.0",
    "@tryghost/member-events": "0.0.0",
    "@tryghost/members-api": "0.0.0",
    "@tryghost/members-csv": "0.0.0",
    "@tryghost/members-events-service": "0.0.0",
    "@tryghost/members-importer": "0.0.0",
    "@tryghost/members-offers": "0.0.0",
    "@tryghost/members-ssr": "0.0.0",
    "@tryghost/members-stripe-service": "0.0.0",
    "@tryghost/mentions-email-report": "0.0.0",
    "@tryghost/metrics": "1.0.27",
    "@tryghost/milestones": "0.0.0",
    "@tryghost/minifier": "0.0.0",
    "@tryghost/model-to-domain-event-interceptor": "0.0.0",
    "@tryghost/mw-api-version-mismatch": "0.0.0",
    "@tryghost/mw-cache-control": "0.0.0",
    "@tryghost/mw-error-handler": "0.0.0",
    "@tryghost/mw-session-from-token": "0.0.0",
    "@tryghost/mw-version-match": "0.0.0",
    "@tryghost/mw-vhost": "0.0.0",
    "@tryghost/nodemailer": "0.3.37",
    "@tryghost/nql": "0.12.0",
    "@tryghost/oembed-service": "0.0.0",
    "@tryghost/package-json": "0.0.0",
    "@tryghost/post-revisions": "0.0.0",
    "@tryghost/posts-service": "0.0.0",
    "@tryghost/pretty-cli": "1.2.38",
    "@tryghost/promise": "0.3.6",
    "@tryghost/recommendations": "0.0.0",
    "@tryghost/request": "1.0.0",
    "@tryghost/security": "0.0.0",
    "@tryghost/session-service": "0.0.0",
    "@tryghost/settings-path-manager": "0.0.0",
    "@tryghost/slack-notifications": "0.0.0",
    "@tryghost/social-urls": "0.1.41",
    "@tryghost/staff-service": "0.0.0",
    "@tryghost/stats-service": "0.0.0",
    "@tryghost/string": "0.2.10",
    "@tryghost/tiers": "0.0.0",
    "@tryghost/tpl": "0.1.26",
    "@tryghost/update-check-service": "0.0.0",
    "@tryghost/url-utils": "4.4.6",
    "@tryghost/validator": "0.2.6",
    "@tryghost/verification-trigger": "0.0.0",
    "@tryghost/version": "0.1.24",
    "@tryghost/webmentions": "0.0.0",
    "@tryghost/zip": "1.1.38",
    "amperize": "0.6.1",
    "analytics-node": "6.2.0",
    "body-parser": "1.20.2",
    "bookshelf": "1.2.0",
    "bookshelf-relations": "2.6.0",
    "brute-knex": "4.0.1",
    "bson-objectid": "2.0.4",
    "chalk": "4.1.2",
    "cheerio": "0.22.0",
    "common-tags": "1.8.2",
    "compression": "1.7.4",
    "connect-slashes": "1.4.0",
    "cookie-session": "2.0.0",
    "cors": "2.8.5",
    "downsize": "0.0.8",
    "express": "4.18.2",
    "express-brute": "1.0.1",
    "express-hbs": "2.5.0",
    "express-jwt": "8.4.1",
    "express-lazy-router": "1.0.6",
    "express-query-boolean": "2.0.0",
    "express-session": "1.17.3",
    "fs-extra": "11.2.0",
    "ghost-storage-base": "1.0.0",
    "glob": "8.1.0",
    "got": "11.8.6",
    "gscan": "4.42.0",
    "human-number": "2.0.4",
    "image-size": "1.1.1",
    "intl": "1.2.5",
    "intl-messageformat": "5.4.3",
    "js-yaml": "4.1.0",
    "jsdom": "22.1.0",
    "json-stable-stringify": "1.1.0",
    "jsonpath": "1.1.1",
    "jsonwebtoken": "8.5.1",
    "juice": "9.1.0",
    "keypair": "1.0.4",
    "knex": "2.4.2",
    "knex-migrator": "5.1.7",
    "lib0": "0.2.88",
    "lodash": "4.17.21",
    "luxon": "3.4.4",
    "moment": "2.24.0",
    "moment-timezone": "0.5.23",
    "multer": "1.4.4",
    "mysql2": "3.6.5",
    "nconf": "0.12.1",
    "newrelic": "11.8.0",
    "node-jose": "2.2.0",
    "path-match": "1.2.4",
    "probe-image-size": "7.2.3",
    "rss": "1.2.2",
    "sanitize-html": "2.11.0",
    "semver": "7.5.4",
    "socket.io": "4.7.2",
    "stoppable": "1.1.0",
    "uuid": "9.0.1",
    "ws": "8.16.0",
    "xml": "1.0.1",
    "y-protocols": "1.0.6",
    "yjs": "13.6.10"
  },
  "optionalDependencies": {
<<<<<<< HEAD
    "@sentry/profiling-node": "^1.3.2",
    "@tryghost/html-to-mobiledoc": "3.0.1",
    "sqlite3": "5.1.7"
=======
    "@sentry/profiling-node": "1.3.2",
    "@tryghost/html-to-mobiledoc": "2.0.42",
    "sqlite3": "5.1.6"
>>>>>>> f21f0256
  },
  "devDependencies": {
    "@actions/core": "1.10.1",
    "@playwright/test": "1.38.1",
    "@tryghost/express-test": "0.13.7",
    "@tryghost/webhook-mock-receiver": "0.2.8",
    "@types/common-tags": "1.8.4",
    "c8": "8.0.1",
    "cli-progress": "3.12.0",
    "cssnano": "6.0.3",
    "detect-indent": "6.1.0",
    "detect-newline": "3.1.0",
    "expect": "29.3.1",
    "find-root": "1.1.0",
    "form-data": "4.0.0",
    "inquirer": "8.2.6",
    "jwks-rsa": "3.1.0",
    "mocha": "10.2.0",
    "mocha-slow-test-reporter": "0.1.2",
    "mock-knex": "TryGhost/mock-knex#d8b93b1c20d4820323477f2c60db016ab3e73192",
    "nock": "13.3.3",
    "papaparse": "5.3.2",
    "postcss": "8.4.33",
    "postcss-cli": "10.1.0",
    "rewire": "6.0.0",
    "should": "13.2.3",
    "sinon": "15.2.0",
    "supertest": "6.3.3",
    "tmp": "0.2.1",
    "toml": "3.0.0"
  },
  "resolutions": {
    "@elastic/elasticsearch": "8.5.0",
    "@tryghost/errors": "1.2.26",
    "@tryghost/logging": "2.4.8",
    "moment": "2.24.0",
    "moment-timezone": "0.5.23"
  },
  "nx": {
    "targets": {
      "archive": {
        "dependsOn": [
          "build",
          "^build:ts",
          {
            "projects": [
              "ghost-admin"
            ],
            "target": "build"
          }
        ]
      },
      "dev": {
        "dependsOn": [
          "^build:ts"
        ]
      }
    }
  }
}<|MERGE_RESOLUTION|>--- conflicted
+++ resolved
@@ -225,15 +225,9 @@
     "yjs": "13.6.10"
   },
   "optionalDependencies": {
-<<<<<<< HEAD
-    "@sentry/profiling-node": "^1.3.2",
+    "@sentry/profiling-node": "1.3.2",
     "@tryghost/html-to-mobiledoc": "3.0.1",
     "sqlite3": "5.1.7"
-=======
-    "@sentry/profiling-node": "1.3.2",
-    "@tryghost/html-to-mobiledoc": "2.0.42",
-    "sqlite3": "5.1.6"
->>>>>>> f21f0256
   },
   "devDependencies": {
     "@actions/core": "1.10.1",
