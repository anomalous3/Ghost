--- conflicted
+++ resolved
@@ -312,179 +312,7 @@
     }
 }
 
-<<<<<<< HEAD
 export function MultipleProductsPlansSection({products, selectedPlan, onPlanSelect, onPlanCheckout, changePlan = false}) {
-=======
-function PlanOptions({plans, selectedPlan, onPlanSelect, changePlan}) {
-    const {site} = useContext(AppContext);
-    addDiscountToPlans(plans);
-
-    return plans.map(({name, type, currency_symbol: currencySymbol, amount, description, interval, id}) => {
-        const price = amount / 100;
-        const isChecked = selectedPlan === id;
-        const planDetails = {};
-        let displayName = name;
-        if (type === 'free') {
-            displayName = getFreeTierTitle({site});
-            planDetails.feature = 'Free preview';
-        } else {
-            displayName = interval === 'month' ? 'Monthly' : 'Yearly';
-            planDetails.feature = description || 'Full access';
-        }
-        // switch (name) {
-        // case 'Free':
-        //     displayName = getFreeTierTitle({site});
-        //     planDetails.feature = 'Free preview';
-        //     break;
-        // default:
-        //     displayName = interval === 'month' ? 'Monthly' : 'Yearly';
-        //     planDetails.feature = description || 'Full access';
-        //     break;
-        // }
-
-        let planClass = isChecked ? 'gh-portal-plan-section checked' : 'gh-portal-plan-section';
-        const planNameClass = planDetails.feature ? 'gh-portal-plan-name' : 'gh-portal-plan-name no-description';
-        const featureClass = hasMultipleProductsFeature({site}) ? 'gh-portal-plan-featurewrapper hidden' : 'gh-portal-plan-featurewrapper';
-
-        return (
-            <div className={planClass} key={id} onClick={e => onPlanSelect(e, id)}>
-                {(hasMultipleProductsFeature({site}) ? <PlanDiscount discount={description} /> : ``)}
-                <Checkbox name={name} id={id} isChecked={isChecked} onPlanSelect={onPlanSelect} />
-                <h4 className={planNameClass}>{displayName}</h4>
-                <PriceLabel currencySymbol={currencySymbol} price={price} interval={interval} />
-                <div className={featureClass}>
-                    <PlanFeature feature={planDetails.feature} />
-                    {(changePlan && selectedPlan === id ? <span className='gh-portal-plan-current'>Current plan</span> : '')}
-                </div>
-            </div>
-        );
-    });
-}
-
-function PlanDiscount({discount}) {
-    return (
-        <div className="gh-portal-discount-label">{discount}</div>
-    );
-}
-
-function PlanFeature({feature, hide = false}) {
-    if (hide) {
-        return null;
-    }
-    return (
-        <div className='gh-portal-plan-feature'>
-            {feature}
-        </div>
-    );
-}
-
-function PlanBenefit({benefit}) {
-    if (!benefit?.name) {
-        return null;
-    }
-    return (
-        <div className="gh-portal-product-benefit">
-            <CheckmarkIcon className='gh-portal-benefit-checkmark' />
-            <span className={benefit.className}>{benefit.name}</span>
-        </div>
-    );
-}
-
-function PlanBenefits({product, plans, selectedPlan}) {
-    const {site} = useContext(AppContext);
-    const productBenefits = getProductBenefits({product, site});
-    const plan = plans.find((_plan) => {
-        return _plan.id === selectedPlan;
-    });
-    let planBenefits = [];
-    let planDescription = product?.description || '';
-    if (selectedPlan === 'free') {
-        planBenefits = getFreeProductBenefits({site});
-        planDescription = getFreeTierDescription({site});
-    } else if (plan?.interval === 'month') {
-        planBenefits = productBenefits.monthly;
-    } else if (plan?.interval === 'year') {
-        planBenefits = productBenefits.yearly;
-    }
-    const benefits = planBenefits.map((benefit, idx) => {
-        const key = `${benefit.name}-${idx}`;
-        return (
-            <PlanBenefit benefit={benefit} key={key} />
-        );
-    });
-
-    if (!planDescription && benefits.length === 0) {
-        return '';
-    }
-
-    let benefitsClass = benefits.length === 0 ? `no-benefits` : '';
-    if (!product || hasOnlyFreePlan({plans})) {
-        benefitsClass += ' onlyfree';
-    }
-
-    return (
-        <div className={'gh-portal-singleproduct-benefits gh-portal-product-benefits ' + benefitsClass}>
-            {planDescription ? <div className='gh-portal-product-description'> {planDescription} </div> : ''}
-            {benefits}
-        </div>
-    );
-}
-
-function PlanLabel({showLabel}) {
-    if (!showLabel) {
-        return null;
-    }
-    return (
-        <label className='gh-portal-input-label'>Plan</label>
-    );
-}
-
-function productHasDescriptionOrBenefits({product}) {
-    if (product?.description || product?.benefits?.length) {
-        return true;
-    }
-    return false;
-}
-
-function getPlanClassNames({changePlan, cookiesDisabled, plans = [], selectedPlan, showVertical = false, site}) {
-    let className = 'gh-portal-plans-container';
-    if (changePlan) {
-        className += ' hide-checkbox';
-    }
-    if (cookiesDisabled) {
-        className += ' disabled';
-    }
-    if (changePlan || plans.length > 3 || showVertical) {
-        className += ' vertical';
-    }
-    if (hasMultipleProductsFeature({site})) {
-        className += ' has-multiple-products';
-        const selectedProduct = getProductFromPrice({site, priceId: selectedPlan});
-
-        if (!productHasDescriptionOrBenefits({product: selectedProduct})) {
-            className += ' empty-selected-benefits';
-        }
-
-        const filteredPlans = plans.filter(d => d.id !== 'free');
-        const monthlyPlan = plans.find((d) => {
-            return d.name === 'Monthly' && d.interval === 'month';
-        });
-        const yearlyPlan = plans.find((d) => {
-            return d.name === 'Yearly' && d.interval === 'year';
-        });
-
-        if (filteredPlans.length === 2 && monthlyPlan && yearlyPlan) {
-            const discount = calculateDiscount(monthlyPlan.amount, yearlyPlan.amount);
-            if (discount) {
-                className += ' has-discount';
-            }
-        }
-    }
-    return className;
-}
-
-export function MultipleProductsPlansSection({products, selectedPlan, onPlanSelect, changePlan = false}) {
->>>>>>> 57773744
     const cookiesDisabled = isCookiesDisabled();
     /**Don't allow plans selection if cookies are disabled */
     if (cookiesDisabled) {
